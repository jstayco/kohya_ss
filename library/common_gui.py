--- conflicted
+++ resolved
@@ -823,45 +823,34 @@
     value = kwargs.get(key, default_value)
     if isinstance(value, int):
         return value
-<<<<<<< HEAD
-    else:
-=======
     elif isinstance(value, str):
         return int(value)
     elif isinstance(value, float):
         return int(value)
     else:
         print(f'{key} is not an int, float or a string, setting value to {default_value}')
->>>>>>> 036b55e8
         return default_value
     
 def get_float_or_default(kwargs, key, default_value=0.0):
     value = kwargs.get(key, default_value)
     if isinstance(value, float):
         return value
-<<<<<<< HEAD
-    else:
-=======
     elif isinstance(value, int):
         return float(value)
     elif isinstance(value, str):
         return float(value)
     else:
         print(f'{key} is not an int, float or a string, setting value to {default_value}')
->>>>>>> 036b55e8
         return default_value
 
 def get_str_or_default(kwargs, key, default_value=""):
     value = kwargs.get(key, default_value)
     if isinstance(value, str):
         return value
-<<<<<<< HEAD
-=======
     elif isinstance(value, int):
         return str(value)
     elif isinstance(value, str):
         return str(value)
->>>>>>> 036b55e8
     else:
         return default_value
 
