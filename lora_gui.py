--- conflicted
+++ resolved
@@ -46,14 +46,11 @@
 document_symbol = '\U0001F4C4'   # 📄
 locon_path = os.getcwd()+'\\locon\\'
 
-<<<<<<< HEAD
 def getlocon():
     os.system('git clone https://github.com/KohakuBlueleaf/LoCon.git')
     os.system('ren '+locon_path[:-6]+'\\LoCon\\'+' locon_github-sourcecode')
     shutil.copytree(locon_path[:-6]+'locon_github-sourcecode\\locon\\', locon_path)
 
-=======
->>>>>>> 9d2e3f85
 def save_configuration(
     save_as,
     file_path,
